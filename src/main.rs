#![warn(clippy::all, rust_2018_idioms)]
#![cfg_attr(not(debug_assertions), windows_subsystem = "windows")] // hide console window on Windows in release

use egui::{Color32, NumExt};
use rand::Rng;
use std::collections::BTreeMap;

use legion_prof_viewer::data::{
    DataSource, EntryID, EntryInfo, Field, Item, ItemMeta, ItemUID, SlotMetaTile, SlotTile,
    SummaryTile, TileID, UtilPoint,
};
use legion_prof_viewer::timestamp::{Interval, Timestamp};

fn main() {
    legion_prof_viewer::app::start(
        Box::<RandomDataSource>::default(),
        Some(Box::<RandomDataSource>::default()),
    );
}

type SlotCacheTile = (Vec<Vec<Item>>, Vec<Vec<ItemMeta>>);

struct ItemUIDGenerator {
    next: ItemUID,
}

impl Default for ItemUIDGenerator {
    fn default() -> Self {
        Self { next: ItemUID(0) }
    }
}

impl ItemUIDGenerator {
    fn next(&mut self) -> ItemUID {
        let result = self.next;
        self.next.0 += 1;
        result
    }
}

#[derive(Default)]
struct RandomDataSource {
    info: Option<EntryInfo>,
    interval: Option<Interval>,
    summary_cache: BTreeMap<EntryID, Vec<UtilPoint>>,
    slot_cache: BTreeMap<EntryID, SlotCacheTile>,
    rng: rand::rngs::ThreadRng,
    item_uid_generator: ItemUIDGenerator,
}

impl RandomDataSource {
    fn generate_point(
        &mut self,
        first: UtilPoint,
        last: UtilPoint,
        level: i32,
        max_level: i32,
        utilization: &mut Vec<UtilPoint>,
    ) {
        let time = Timestamp((first.time.0 + last.time.0) / 2);
        let util = (first.util + last.util) * 0.5;
        let diff = (self.rng.gen::<f32>() - 0.5) / 1.2_f32.powi(max_level - level);
        let util = (util + diff).at_least(0.0).at_most(1.0);
        let point = UtilPoint { time, util };
        if level > 0 {
            self.generate_point(first, point, level - 1, max_level, utilization);
        }
        utilization.push(point);
        if level > 0 {
            self.generate_point(point, last, level - 1, max_level, utilization);
        }
    }

    fn generate_summary(&mut self, entry_id: &EntryID) -> &Vec<UtilPoint> {
        if !self.summary_cache.contains_key(entry_id) {
            const LEVELS: i32 = 8;
            let first = UtilPoint {
                time: self.interval().start,
                util: self.rng.gen(),
            };
            let last = UtilPoint {
                time: self.interval().stop,
                util: self.rng.gen(),
            };
            let mut utilization = Vec::new();
            utilization.push(first);
            self.generate_point(first, last, LEVELS, LEVELS, &mut utilization);
            utilization.push(last);

            self.summary_cache.insert(entry_id.clone(), utilization);
        }
        self.summary_cache.get(entry_id).unwrap()
    }

    fn generate_slot(&mut self, entry_id: &EntryID) -> &SlotCacheTile {
        if !self.slot_cache.contains_key(entry_id) {
<<<<<<< HEAD
            let entry = self.fetch_info();
            let entry = entry.get(entry_id);
=======
            let entry_info = self.fetch_info();
            let entry = entry_info.get(entry_id);
>>>>>>> 456eabca

            let max_rows = if let EntryInfo::Slot { max_rows, .. } = entry.unwrap() {
                max_rows
            } else {
                panic!("trying to fetch tile on something that is not a slot")
            };

            let mut items = Vec::new();
            let mut item_metas = Vec::new();
            for row in 0..*max_rows {
                let mut row_items = Vec::new();
                let mut row_item_metas = Vec::new();
                const N: u64 = 1000;
                for i in 0..N {
                    let start = self.interval().lerp((i as f32 + 0.05) / (N as f32));
                    let stop = self.interval().lerp((i as f32 + 0.95) / (N as f32));

                    let color = match (row * N + i) % 7 {
                        0 => Color32::BLUE,
                        1 => Color32::GREEN,
                        2 => Color32::RED,
                        3 => Color32::YELLOW,
                        4 => Color32::KHAKI,
                        5 => Color32::DARK_GREEN,
                        6 => Color32::DARK_BLUE,
                        _ => Color32::WHITE,
                    };

                    let item_uid = self.item_uid_generator.next();
                    row_items.push(Item {
                        item_uid,
                        interval: Interval::new(start, stop),
                        color,
                    });
                    row_item_metas.push(ItemMeta {
                        item_uid,
                        title: "Test Item".to_owned(),
                        fields: vec![
                            (
                                "Interval".to_owned(),
                                Field::Interval(Interval::new(start, stop)),
                            ),
                            ("Item UID".to_owned(), Field::U64(item_uid.0)),
                        ],
                    });
                }
                items.push(row_items);
                item_metas.push(row_item_metas);
            }

            self.slot_cache
                .insert(entry_id.clone(), (items, item_metas));
        }
        self.slot_cache.get(entry_id).unwrap()
    }
}

impl DataSource for RandomDataSource {
    fn interval(&mut self) -> Interval {
        if let Some(interval) = self.interval {
            return interval;
        }
        let interval = Interval::new(
            Timestamp(0),
            Timestamp(self.rng.gen_range(1_000_000..2_000_000)),
        );
        self.interval = Some(interval);
        interval
    }

    fn fetch_info(&mut self) -> EntryInfo {
        if let Some(ref info) = self.info {
            return info.clone();
        }

        let kinds = vec![
            "CPU".to_string(),
            "GPU".to_string(),
            "OMP".to_string(),
            "Py".to_string(),
            "Util".to_string(),
            "Chan".to_string(),
            "SysMem".to_string(),
        ];

        const NODES: i32 = 8192;
        const PROCS: i32 = 8;
        let mut node_slots = Vec::new();
        for node in 0..NODES {
            let mut kind_slots = Vec::new();
            let colors = &[Color32::BLUE, Color32::GREEN, Color32::RED, Color32::YELLOW];
            for (i, kind) in kinds.iter().enumerate() {
                let color = colors[i % colors.len()];
                let mut proc_slots = Vec::new();
                for proc in 0..PROCS {
                    let rows: u64 = self.rng.gen_range(0..64);
                    proc_slots.push(EntryInfo::Slot {
                        short_name: format!(
                            "{}{}",
                            kind.chars().next().unwrap().to_lowercase(),
                            proc
                        ),
                        long_name: format!("Node {node} {kind} {proc}"),
                        max_rows: rows,
                    });
                }
                kind_slots.push(EntryInfo::Panel {
                    short_name: kind.to_lowercase(),
                    long_name: format!("Node {node} {kind}"),
                    summary: Some(Box::new(EntryInfo::Summary { color })),
                    slots: proc_slots,
                });
            }
            node_slots.push(EntryInfo::Panel {
                short_name: format!("n{node}"),
                long_name: format!("Node {node}"),
                summary: None,
                slots: kind_slots,
            });
        }
        self.info = Some(EntryInfo::Panel {
            short_name: "root".to_owned(),
            long_name: "root".to_owned(),
            summary: None,
            slots: node_slots,
        });
        self.info.as_ref().unwrap().clone()
    }

    fn request_tiles(&mut self, _entry_id: &EntryID, request_interval: Interval) -> Vec<TileID> {
        let duration = request_interval.duration_ns();

        const TILES: i64 = 3;

        let mut tiles = Vec::new();
        for i in 0..TILES {
            let start = Timestamp(i * duration / TILES + request_interval.start.0);
            let stop = Timestamp((i + 1) * duration / TILES + request_interval.start.0);
            tiles.push(TileID(Interval::new(start, stop)));
        }
        tiles
    }

    fn fetch_summary_tile(&mut self, entry_id: &EntryID, tile_id: TileID) -> SummaryTile {
        let utilization = self.generate_summary(entry_id);

        let mut tile_utilization = Vec::new();
        let mut last_point = None;
        for point in utilization {
            let UtilPoint { time, util } = *point;
            if let Some(last_point) = last_point {
                let UtilPoint {
                    time: last_time,
                    util: last_util,
                } = last_point;

                let last_interval = Interval::new(last_time, time);
                if last_interval.contains(tile_id.0.start) {
                    let relative = last_interval.unlerp(tile_id.0.start);
                    let start_util = (last_util - util) * relative + last_util;
                    tile_utilization.push(UtilPoint {
                        time: tile_id.0.start,
                        util: start_util,
                    });
                }
                if tile_id.0.contains(time) {
                    tile_utilization.push(*point);
                }
                if last_interval.contains(tile_id.0.stop) {
                    let relative = last_interval.unlerp(tile_id.0.stop);
                    let stop_util = (last_util - util) * relative + last_util;
                    tile_utilization.push(UtilPoint {
                        time: tile_id.0.stop,
                        util: stop_util,
                    });
                }
            }

            last_point = Some(*point);
        }
        SummaryTile {
            tile_id,
            utilization: tile_utilization,
        }
    }

    fn fetch_slot_tile(&mut self, entry_id: &EntryID, tile_id: TileID) -> SlotTile {
        let items = &self.generate_slot(entry_id).0;

        let mut slot_items = Vec::new();
        for row in items {
            let mut slot_row = Vec::new();
            for item in row {
                // When the item straddles a tile boundary, it has to be
                // sliced to fit
                if tile_id.0.overlaps(item.interval) {
                    let mut new_item = item.clone();
                    new_item.interval = new_item.interval.intersection(tile_id.0);
                    slot_row.push(new_item);
                }
            }
            slot_items.push(slot_row);
        }

        SlotTile {
            tile_id,
            items: slot_items,
        }
    }

    fn fetch_slot_meta_tile(&mut self, entry_id: &EntryID, tile_id: TileID) -> SlotMetaTile {
        let (items, item_metas) = &self.generate_slot(entry_id);

        let mut slot_items = Vec::new();
        for (row, row_meta) in items.iter().zip(item_metas.iter()) {
            let mut slot_row = Vec::new();
            for (item, item_meta) in row.iter().zip(row_meta.iter()) {
                // When the item straddles a tile boundary, it has to be
                // sliced to fit
                if tile_id.0.overlaps(item.interval) {
                    slot_row.push(item_meta.clone());
                }
            }
            slot_items.push(slot_row);
        }

        SlotMetaTile {
            tile_id,
            items: slot_items,
        }
    }
}<|MERGE_RESOLUTION|>--- conflicted
+++ resolved
@@ -94,13 +94,8 @@
 
     fn generate_slot(&mut self, entry_id: &EntryID) -> &SlotCacheTile {
         if !self.slot_cache.contains_key(entry_id) {
-<<<<<<< HEAD
-            let entry = self.fetch_info();
-            let entry = entry.get(entry_id);
-=======
             let entry_info = self.fetch_info();
             let entry = entry_info.get(entry_id);
->>>>>>> 456eabca
 
             let max_rows = if let EntryInfo::Slot { max_rows, .. } = entry.unwrap() {
                 max_rows
