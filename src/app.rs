use std::collections::BTreeMap;
#[cfg(not(target_arch = "wasm32"))]
use std::time::Instant;

use egui::{Align2, Color32, NumExt, Pos2, Rect, ScrollArea, Slider, Stroke, TextStyle, Vec2};
use serde::{Deserialize, Serialize};

use crate::data::{
    DataSource, EntryID, EntryInfo, Field, SlotMetaTile, SlotTile, TileID, UtilPoint,
};
use crate::timestamp::Interval;

/// Overview:
///   ProfApp -> Context, Window *
///   Window -> Config, Panel
///   Panel -> Summary, { Panel | Slot } *
///   Summary
///   Slot -> Item *
///
/// Context:
///   * Global configuration state (i.e., for all profiles)
///
/// Window:
///   * One Windows per profile
///   * Owns the ScrollArea (there is only **ONE** ScrollArea)
///   * Handles pan/zoom (there is only **ONE** pan/zoom setting)
///
/// Config:
///   * Window configuration state (i.e., specific to a profile)
///
/// Panel:
///   * One Panel for each level of nesting in the profile (root, node, kind)
///   * Table widget for (nested) cells
///   * Each row contains: label, content
///
/// Summary:
///   * Utilization widget
///
/// Slot:
///   * One Slot for each processor, channel, memory
///   * Viewer widget for items

struct Summary {
    entry_id: EntryID,
    color: Color32,
    utilization: Vec<UtilPoint>,
    last_view_interval: Option<Interval>,
}

struct Slot {
    entry_id: EntryID,
    short_name: String,
    long_name: String,
    expanded: bool,
    max_rows: u64,
    tiles: Vec<SlotTile>,
    tile_metas: BTreeMap<TileID, SlotMetaTile>,
    last_view_interval: Option<Interval>,
}

struct Panel<S: Entry> {
    entry_id: EntryID,
    short_name: String,
    long_name: String,
    expanded: bool,

    summary: Option<Summary>,
    slots: Vec<S>,
}

struct Config {
    // Node selection controls
    min_node: u64,
    max_node: u64,

    // This is just for the local profile
    interval: Interval,

    data_source: Box<dyn DataSource>,
}

struct Window {
    panel: Panel<Panel<Panel<Slot>>>, // nodes -> kind -> proc/chan/mem
    index: u64,
    kinds: Vec<String>,
    config: Config,
}

#[derive(Default, Deserialize, Serialize)]
struct ZoomState {
    levels: Vec<Interval>,
    index: usize,
    zoom_count: u32, // factor out
}

#[derive(Default, Deserialize, Serialize)]
struct Context {
    row_height: f32,

    subheading_size: f32,

    // This is across all profiles
    total_interval: Interval,

    // Visible time range
    view_interval: Interval,

    drag_origin: Option<Pos2>,

    // Hack: We need to track the screenspace rect where slot/summary
    // data gets drawn. This gets used rendering the cursor, but we
    // only know it when we render slots. So stash it here.
    slot_rect: Option<Rect>,

<<<<<<< HEAD
    toggle_dark_mode: bool,

    debug: bool,
    
=======
    debug: bool,

>>>>>>> f0d4aabf
    zoom_state: ZoomState,
}

#[derive(Default, Deserialize, Serialize)]
#[serde(default)] // deserialize missing fields as default value
struct ProfApp {
    #[serde(skip)]
    windows: Vec<Window>,

    #[serde(skip)]
    extra_source: Option<Box<dyn DataSource>>,

    cx: Context,

    #[cfg(not(target_arch = "wasm32"))]
    #[serde(skip)]
    last_update: Option<Instant>,
}

trait Entry {
    fn new(info: &EntryInfo, entry_id: EntryID) -> Self;

    fn entry_id(&self) -> &EntryID;
    fn label_text(&self) -> &str;
    fn hover_text(&self) -> &str;

    fn label(&mut self, ui: &mut egui::Ui, rect: Rect) {
        let response = ui.allocate_rect(
            rect,
            if self.is_expandable() {
                egui::Sense::click()
            } else {
                egui::Sense::hover()
            },
        );

        let style = ui.style();
        let font_id = TextStyle::Body.resolve(style);
        let visuals = if self.is_expandable() {
            style.interact_selectable(&response, false)
        } else {
            *style.noninteractive()
        };

        ui.painter()
            .rect(rect, 0.0, visuals.bg_fill, visuals.bg_stroke);
        ui.painter().text(
            rect.min + style.spacing.item_spacing,
            Align2::LEFT_TOP,
            self.label_text(),
            font_id,
            visuals.text_color(),
        );

        if response.clicked() {
            // This will take effect next frame because we can't redraw this widget now
            self.toggle_expanded();
        } else if response.hovered() {
            response.on_hover_text(self.hover_text());
        }
    }

    fn content(
        &mut self,
        ui: &mut egui::Ui,
        rect: Rect,
        viewport: Rect,
        config: &mut Config,
        cx: &mut Context,
    );

    fn height(&self, config: &Config, cx: &Context) -> f32;

    fn is_expandable(&self) -> bool;

    fn toggle_expanded(&mut self);
}

impl Summary {
    fn clear(&mut self) {
        self.utilization.clear();
    }

    fn inflate(&mut self, config: &mut Config, cx: &Context) {
        let interval = config.interval.intersection(cx.view_interval);
        let tiles = config.data_source.request_tiles(&self.entry_id, interval);
        for tile_id in tiles {
            let tile = config
                .data_source
                .fetch_summary_tile(&self.entry_id, tile_id);
            self.utilization.extend(tile.utilization);
        }
    }
}

impl Entry for Summary {
    fn new(info: &EntryInfo, entry_id: EntryID) -> Self {
        if let EntryInfo::Summary { color } = info {
            Self {
                entry_id,
                color: *color,
                utilization: Vec::new(),
                last_view_interval: None,
            }
        } else {
            unreachable!()
        }
    }

    fn entry_id(&self) -> &EntryID {
        &self.entry_id
    }
    fn label_text(&self) -> &str {
        "avg"
    }
    fn hover_text(&self) -> &str {
        "Utilization Plot of Average Usage Over Time"
    }

    fn content(
        &mut self,
        ui: &mut egui::Ui,
        rect: Rect,
        _viewport: Rect,
        config: &mut Config,
        cx: &mut Context,
    ) {
        cx.slot_rect = Some(rect); // Save slot rect for use later

        const TOOLTIP_RADIUS: f32 = 4.0;
        let response = ui.allocate_rect(rect, egui::Sense::hover());
        let hover_pos = response.hover_pos(); // where is the mouse hovering?

        if self
            .last_view_interval
            .map_or(true, |i| i != cx.view_interval)
        {
            self.clear();
        }
        self.last_view_interval = Some(cx.view_interval);
        if self.utilization.is_empty() {
            self.inflate(config, cx);
        }

        let style = ui.style();
        let visuals = style.interact_selectable(&response, false);
        ui.painter()
            .rect(rect, 0.0, visuals.bg_fill, visuals.bg_stroke);

        let stroke = Stroke::new(visuals.bg_stroke.width, self.color);

        // Conversions to and from screen space coordinates
        let util_to_screen = |util: &UtilPoint| {
            let time = cx.view_interval.unlerp(util.time);
            rect.lerp(Vec2::new(time, 1.0 - util.util))
        };
        let screen_to_util = |screen: Pos2| UtilPoint {
            time: cx
                .view_interval
                .lerp((screen.x - rect.left()) / rect.width()),
            util: 1.0 - (screen.y - rect.top()) / rect.height(),
        };

        // Linear interpolation along the line from p1 to p2
        let interpolate = |p1: Pos2, p2: Pos2, x: f32| {
            let ratio = (x - p1.x) / (p2.x - p1.x);
            Rect::from_min_max(p1, p2).lerp(Vec2::new(ratio, ratio))
        };

        let mut last_util: Option<&UtilPoint> = None;
        let mut last_point: Option<Pos2> = None;
        let mut hover_util = None;
        for util in &self.utilization {
            let mut point = util_to_screen(util);
            if let Some(mut last) = last_point {
                let last_util = last_util.unwrap();
                if cx
                    .view_interval
                    .overlaps(Interval::new(last_util.time, util.time))
                {
                    // Interpolate when out of view
                    if last.x < rect.min.x {
                        last = interpolate(last, point, rect.min.x);
                    }
                    if point.x > rect.max.x {
                        point = interpolate(last, point, rect.max.x);
                    }

                    ui.painter().line_segment([last, point], stroke);

                    if let Some(hover) = hover_pos {
                        if last.x <= hover.x && hover.x < point.x {
                            let interp = interpolate(last, point, hover.x);
                            ui.painter()
                                .circle_stroke(interp, TOOLTIP_RADIUS, visuals.fg_stroke);
                            hover_util = Some(screen_to_util(interp));
                        }
                    }
                }
            }

            last_point = Some(point);
            last_util = Some(util);
        }

        if let Some(util) = hover_util {
            let time = cx.view_interval.unlerp(util.time);
            let util_rect = Rect::from_min_max(
                rect.lerp(Vec2::new(time - 0.05, 0.0)),
                rect.lerp(Vec2::new(time + 0.05, 1.0)),
            );
            ui.show_tooltip(
                "utilization_tooltip",
                &util_rect,
                format!("{:.0}% Utilization", util.util * 100.0),
            );
        }
    }

    fn height(&self, _config: &Config, cx: &Context) -> f32 {
        const ROWS: u64 = 4;
        ROWS as f32 * cx.row_height
    }

    fn is_expandable(&self) -> bool {
        false
    }

    fn toggle_expanded(&mut self) {
        unreachable!();
    }
}

impl Slot {
    fn rows(&self) -> u64 {
        const UNEXPANDED_ROWS: u64 = 2;
        if self.expanded {
            self.max_rows.at_least(UNEXPANDED_ROWS)
        } else {
            UNEXPANDED_ROWS
        }
    }

    fn clear(&mut self) {
        self.tiles.clear();
        self.tile_metas.clear();
    }

    fn inflate(&mut self, config: &mut Config, cx: &Context) {
        let interval = config.interval.intersection(cx.view_interval);
        let tiles = config.data_source.request_tiles(&self.entry_id, interval);
        for tile_id in tiles {
            let tile = config.data_source.fetch_slot_tile(&self.entry_id, tile_id);
            self.tiles.push(tile);
        }
    }

    fn fetch_meta_tile(&mut self, tile_id: TileID, config: &mut Config) -> &mut SlotMetaTile {
        self.tile_metas.entry(tile_id).or_insert_with(|| {
            config
                .data_source
                .fetch_slot_meta_tile(&self.entry_id, tile_id)
        })
    }

    #[allow(clippy::too_many_arguments)]
    fn render_tile(
        &mut self,
        tile_index: usize,
        rows: u64,
        mut hover_pos: Option<Pos2>,
        ui: &mut egui::Ui,
        rect: Rect,
        viewport: Rect,
        config: &mut Config,
        cx: &mut Context,
    ) -> Option<Pos2> {
        // Hack: can't pass this as an argument because it aliases self.
        let tile = &self.tiles[tile_index];
        let tile_id = tile.tile_id;

        if !cx.view_interval.overlaps(tile_id.0) {
            return hover_pos;
        }

        // Track which item, if any, we're interacting with
        let mut interact_item = None;

        for (row, row_items) in tile.items.iter().enumerate() {
            // Need to reverse the rows because we're working in screen space
            let irow = rows - (row as u64) - 1;

            // We want to do this first on rows, so that we can cut the
            // entire row if we don't need it

            // Compute bounds for the whole row
            let row_min = rect.lerp(Vec2::new(0.0, (irow as f32 + 0.05) / rows as f32));
            let row_max = rect.lerp(Vec2::new(1.0, (irow as f32 + 0.95) / rows as f32));

            // Cull if out of bounds
            // Note: need to shift by rect.min to get to viewport space
            if row_max.y - rect.min.y < viewport.min.y {
                break;
            } else if row_min.y - rect.min.y > viewport.max.y {
                continue;
            }

            // Check if mouse is hovering over this row
            let row_rect = Rect::from_min_max(row_min, row_max);
            let row_hover = hover_pos.map_or(false, |h| row_rect.contains(h));

            // Now handle the items
            for (item_idx, item) in row_items.iter().enumerate() {
                if !cx.view_interval.overlaps(item.interval) {
                    continue;
                }

                // Note: the interval is EXCLUSIVE. This turns out to be what
                // we want here, because in screen coordinates interval.stop
                // is the BEGINNING of the interval.stop nanosecond.
                let start = cx.view_interval.unlerp(item.interval.start).at_least(0.0);
                let stop = cx.view_interval.unlerp(item.interval.stop).at_most(1.0);
                let min = rect.lerp(Vec2::new(start, (irow as f32 + 0.05) / rows as f32));
                let max = rect.lerp(Vec2::new(stop, (irow as f32 + 0.95) / rows as f32));

                let item_rect = Rect::from_min_max(min, max);
                if row_hover && hover_pos.map_or(false, |h| item_rect.contains(h)) {
                    hover_pos = None;
                    interact_item = Some((row, item_idx, item_rect, tile_id));
                }
                ui.painter().rect(item_rect, 0.0, item.color, Stroke::NONE);
            }
        }

        if let Some((row, item_idx, item_rect, tile_id)) = interact_item {
            let tile_meta = self.fetch_meta_tile(tile_id, config);
            let item_meta = &tile_meta.items[row][item_idx];
            ui.show_tooltip_ui("task_tooltip", &item_rect, |ui| {
                ui.label(&item_meta.title);
                for (name, field) in &item_meta.fields {
                    match field {
                        Field::I64(value) => {
                            ui.label(format!("{name}: {value}"));
                        }
                        Field::U64(value) => {
                            ui.label(format!("{name}: {value}"));
                        }
                        Field::String(value) => {
                            ui.label(format!("{name}: {value}"));
                        }
                        Field::Interval(value) => {
                            ui.label(format!("{name}: {value}"));
                        }
                        Field::Empty => {
                            ui.label(name);
                        }
                    }
                }
            });
        }

        hover_pos
    }
}

impl Entry for Slot {
    fn new(info: &EntryInfo, entry_id: EntryID) -> Self {
        if let EntryInfo::Slot {
            short_name,
            long_name,
            max_rows,
        } = info
        {
            Self {
                entry_id,
                short_name: short_name.to_owned(),
                long_name: long_name.to_owned(),
                expanded: true,
                max_rows: *max_rows,
                tiles: Vec::new(),
                tile_metas: BTreeMap::new(),
                last_view_interval: None,
            }
        } else {
            unreachable!()
        }
    }

    fn entry_id(&self) -> &EntryID {
        &self.entry_id
    }
    fn label_text(&self) -> &str {
        &self.short_name
    }
    fn hover_text(&self) -> &str {
        &self.long_name
    }

    fn content(
        &mut self,
        ui: &mut egui::Ui,
        rect: Rect,
        viewport: Rect,
        config: &mut Config,
        cx: &mut Context,
    ) {
        cx.slot_rect = Some(rect); // Save slot rect for use later

        let response = ui.allocate_rect(rect, egui::Sense::hover());
        let mut hover_pos = response.hover_pos(); // where is the mouse hovering?

        if self.expanded {
            if self
                .last_view_interval
                .map_or(true, |i| i != cx.view_interval)
            {
                self.clear();
            }
            self.last_view_interval = Some(cx.view_interval);
            if self.tiles.is_empty() {
                self.inflate(config, cx);
            }

            let style = ui.style();
            let visuals = style.interact_selectable(&response, false);
            ui.painter()
                .rect(rect, 0.0, visuals.bg_fill, visuals.bg_stroke);

            let rows = self.rows();
            for tile_index in 0..self.tiles.len() {
                hover_pos =
                    self.render_tile(tile_index, rows, hover_pos, ui, rect, viewport, config, cx);
            }
        }
    }

    fn height(&self, _config: &Config, cx: &Context) -> f32 {
        self.rows() as f32 * cx.row_height
    }

    fn is_expandable(&self) -> bool {
        true
    }

    fn toggle_expanded(&mut self) {
        self.expanded = !self.expanded;
    }
}

impl<S: Entry> Panel<S> {
    fn render<T: Entry>(
        ui: &mut egui::Ui,
        rect: Rect,
        viewport: Rect,
        slot: &mut T,
        y: &mut f32,
        config: &mut Config,
        cx: &mut Context,
    ) -> bool {
        const LABEL_WIDTH: f32 = 60.0;
        const COL_PADDING: f32 = 4.0;
        const ROW_PADDING: f32 = 4.0;

        // Compute the size of this slot
        // This is in screen (i.e., rect) space
        let min_y = *y;
        let max_y = min_y + slot.height(config, cx);
        *y = max_y + ROW_PADDING;

        // Cull if out of bounds
        // Note: need to shift by rect.min to get to viewport space
        if max_y - rect.min.y < viewport.min.y {
            return false;
        } else if min_y - rect.min.y > viewport.max.y {
            return true;
        }

        // Draw label and content
        let label_min = rect.min.x;
        let label_max = (rect.min.x + LABEL_WIDTH).at_most(rect.max.x);
        let content_min = (label_max + COL_PADDING).at_most(rect.max.x);
        let content_max = rect.max.x;

        let label_subrect =
            Rect::from_min_max(Pos2::new(label_min, min_y), Pos2::new(label_max, max_y));
        let content_subrect =
            Rect::from_min_max(Pos2::new(content_min, min_y), Pos2::new(content_max, max_y));

        // Shift viewport up by the amount consumed
        // Invariant: (0, 0) in viewport is rect.min
        //   (i.e., subtracting rect.min gets us from screen space to viewport space)
        // Note: viewport.min is NOT necessarily (0, 0)
        let content_viewport = viewport.translate(Vec2::new(0.0, rect.min.y - min_y));

        slot.content(ui, content_subrect, content_viewport, config, cx);
        slot.label(ui, label_subrect);

        false
    }

    fn is_slot_visible(entry_id: &EntryID, config: &Config) -> bool {
        let index = entry_id.last_slot_index().unwrap();
        entry_id.level() != 1 || (index >= config.min_node && index <= config.max_node)
    }
}

impl<S: Entry> Entry for Panel<S> {
    fn new(info: &EntryInfo, entry_id: EntryID) -> Self {
        if let EntryInfo::Panel {
            short_name,
            long_name,
            summary,
            slots,
        } = info
        {
            let expanded = entry_id.level() != 2;
            let summary = summary
                .as_ref()
                .map(|s| Summary::new(s, entry_id.summary()));
            let slots = slots
                .iter()
                .enumerate()
                .map(|(i, s)| S::new(s, entry_id.child(i as u64)))
                .collect();
            Self {
                entry_id,
                short_name: short_name.to_owned(),
                long_name: long_name.to_owned(),
                expanded,
                summary,
                slots,
            }
        } else {
            unreachable!()
        }
    }

    fn entry_id(&self) -> &EntryID {
        &self.entry_id
    }
    fn label_text(&self) -> &str {
        &self.short_name
    }
    fn hover_text(&self) -> &str {
        &self.long_name
    }

    fn content(
        &mut self,
        ui: &mut egui::Ui,
        rect: Rect,
        viewport: Rect,
        config: &mut Config,
        cx: &mut Context,
    ) {
        let mut y = rect.min.y;
        if let Some(summary) = &mut self.summary {
            Self::render(ui, rect, viewport, summary, &mut y, config, cx);
        }

        if self.expanded {
            for slot in &mut self.slots {
                // Apply visibility settings
                if !Self::is_slot_visible(slot.entry_id(), config) {
                    continue;
                }

                if Self::render(ui, rect, viewport, slot, &mut y, config, cx) {
                    break;
                }
            }
        }
    }

    fn height(&self, config: &Config, cx: &Context) -> f32 {
        const UNEXPANDED_ROWS: u64 = 2;
        const ROW_PADDING: f32 = 4.0;

        let mut total = 0.0;
        let mut rows: i64 = 0;
        if let Some(summary) = &self.summary {
            total += summary.height(config, cx);
            rows += 1;
        } else if !self.expanded {
            // Need some minimum space if this panel has no summary and is collapsed
            total += UNEXPANDED_ROWS as f32 * cx.row_height;
            rows += 1;
        }

        if self.expanded {
            for slot in &self.slots {
                // Apply visibility settings
                if !Self::is_slot_visible(slot.entry_id(), config) {
                    continue;
                }

                total += slot.height(config, cx);
                rows += 1;
            }
        }

        total += (rows - 1).at_least(0) as f32 * ROW_PADDING;

        total
    }

    fn is_expandable(&self) -> bool {
        !self.slots.is_empty()
    }

    fn toggle_expanded(&mut self) {
        self.expanded = !self.expanded;
    }
}

impl Config {
    fn new(mut data_source: Box<dyn DataSource>) -> Self {
        let max_node = data_source.fetch_info().nodes();
        Self {
            min_node: 0,
            max_node,

            interval: data_source.interval(),

            data_source,
        }
    }
}

impl Window {
    fn new(data_source: Box<dyn DataSource>, index: u64) -> Self {
        let mut config = Config::new(data_source);

        Self {
            panel: Panel::new(config.data_source.fetch_info(), EntryID::root()),
            index,
            kinds: config.data_source.fetch_info().kinds(),
            config,
        }
    }

    fn content(&mut self, ui: &mut egui::Ui, cx: &mut Context) {
        ui.heading(format!("Profile {}", self.index));

        ScrollArea::vertical()
            .auto_shrink([false; 2])
            .show_viewport(ui, |ui, viewport| {
                let height = self.panel.height(&self.config, cx);
                ui.set_height(height);
                ui.set_width(ui.available_width());

                let rect = Rect::from_min_size(ui.min_rect().min, viewport.size());

                // Root panel has no label
                self.panel.content(ui, rect, viewport, &mut self.config, cx);
            });
    }

    fn node_selection(&mut self, ui: &mut egui::Ui, cx: &Context) {
        ui.subheading("Node Selection", cx);
        let total = self.panel.slots.len().saturating_sub(1) as u64;
        let min_node = &mut self.config.min_node;
        let max_node = &mut self.config.max_node;
        ui.add(Slider::new(min_node, 0..=total).text("First"));
        if *min_node > *max_node {
            *max_node = *min_node;
        }
        ui.add(Slider::new(max_node, 0..=total).text("Last"));
        if *min_node > *max_node {
            *min_node = *max_node;
        }
    }

    fn expand_collapse(&mut self, ui: &mut egui::Ui, cx: &Context) {
        let mut toggle_all = |label, toggle| {
            for node in &mut self.panel.slots {
                for kind in &mut node.slots {
                    if kind.expanded == toggle && kind.label_text() == label {
                        kind.toggle_expanded();
                    }
                }
            }
        };

        ui.subheading("Expand/Collapse", cx);
        ui.label("Expand by kind:");
        ui.horizontal_wrapped(|ui| {
            for kind in &self.kinds {
                if ui.button(kind).clicked() {
                    toggle_all(kind.to_lowercase(), false);
                }
            }
        });
        ui.label("Collapse by kind:");
        ui.horizontal_wrapped(|ui| {
            for kind in &self.kinds {
                if ui.button(kind).clicked() {
                    toggle_all(kind.to_lowercase(), true);
                }
            }
        });
    }

    fn controls(&mut self, ui: &mut egui::Ui, cx: &Context) {
        const WIDGET_PADDING: f32 = 8.0;
        ui.heading(format!("Profile {}: Controls", self.index));
        ui.add_space(WIDGET_PADDING);
        self.node_selection(ui, cx);
        ui.add_space(WIDGET_PADDING);
        self.expand_collapse(ui, cx);
    }
}

impl ProfApp {
    /// Called once before the first frame.
    pub fn new(
        cc: &eframe::CreationContext<'_>,
        data_source: Box<dyn DataSource>,
        extra_source: Option<Box<dyn DataSource>>,
    ) -> Self {
        // This is also where you can customized the look at feel of egui using
        // `cc.egui_ctx.set_visuals` and `cc.egui_ctx.set_fonts`.

        // Load previous app state (if any).
        // Note that you must enable the `persistence` feature for this to work.
        let mut result: Self = if let Some(storage) = cc.storage {
            eframe::get_value(storage, eframe::APP_KEY).unwrap_or_default()
        } else {
            Default::default()
        };

        result.windows.clear();
        result.windows.push(Window::new(data_source, 0));
        let window = result.windows.last().unwrap();
        result.cx.total_interval = window.config.interval;
<<<<<<< HEAD
        result.cx.view_interval = result.cx.total_interval;
=======
>>>>>>> a7c21650fb14b2d321a07fff3f4eed8dd28b9034
        result.extra_source = extra_source;
        Self::zoom(&mut result.cx, window.config.interval);

        #[cfg(not(target_arch = "wasm32"))]
        {
            result.last_update = Some(Instant::now());
        }

        let theme = if result.cx.toggle_dark_mode {
            egui::Visuals::dark()
        } else {
            egui::Visuals::light()
        };
        cc.egui_ctx.set_visuals(theme);

        result
    }

    fn zoom(cx: &mut Context, interval: Interval) {
        if cx.view_interval == interval {
            return;
        }

        cx.view_interval = interval;
        cx.zoom_state.levels.truncate(cx.zoom_state.index + 1);
        cx.zoom_state.levels.push(cx.view_interval);
        cx.zoom_state.index = cx.zoom_state.levels.len() - 1;
        cx.zoom_state.zoom_count = 0;
    }

    fn undo_zoom(cx: &mut Context) {
        if cx.zoom_state.index == 0 {
            return;
        }
        cx.zoom_state.index -= 1;
        cx.view_interval = cx.zoom_state.levels[cx.zoom_state.index];
        cx.zoom_state.zoom_count = 0;
    }

    fn redo_zoom(cx: &mut Context) {
        if cx.zoom_state.index == cx.zoom_state.levels.len() - 1 {
            return;
        }
        cx.zoom_state.index += 1;
        cx.view_interval = cx.zoom_state.levels[cx.zoom_state.index];
        cx.zoom_state.zoom_count = 0;
    }

    fn keyboard(ctx: &egui::Context, cx: &mut Context) {
        // Focus is elsewhere, don't check any keys
        if ctx.memory(|m| m.focus().is_some()) {
            return;
        }

        enum Actions {
            UndoZoom,
            RedoZoom,
            ResetZoom,
            NoAction,
        }
        let action = ctx.input(|i| {
            if i.modifiers.ctrl {
                if i.key_pressed(egui::Key::ArrowLeft) {
                    Actions::UndoZoom
                } else if i.key_pressed(egui::Key::ArrowRight) {
                    Actions::RedoZoom
                } else if i.key_pressed(egui::Key::Num0) {
                    Actions::ResetZoom
                } else {
                    Actions::NoAction
                }
            } else {
                Actions::NoAction
            }
        });
        match action {
            Actions::UndoZoom => ProfApp::undo_zoom(cx),
            Actions::RedoZoom => ProfApp::redo_zoom(cx),
            Actions::ResetZoom => ProfApp::zoom(cx, cx.total_interval),
            Actions::NoAction => {}
        }
    }

    fn cursor(ui: &mut egui::Ui, cx: &mut Context) {
        // Hack: the UI rect we have at this point is not where the
        // timeline is being drawn. So fish out the coordinates we
        // need to draw the correct rect.
        let ui_rect = ui.min_rect();
        let slot_rect = cx.slot_rect.unwrap();
        let rect = Rect::from_min_max(
            Pos2::new(slot_rect.min.x, ui_rect.min.y),
            Pos2::new(slot_rect.max.x, ui_rect.max.y),
        );

        let response = ui.allocate_rect(rect, egui::Sense::drag());

        // Handle drag detection
        let mut drag_interval = None;

        let is_active_drag = response.dragged_by(egui::PointerButton::Primary);
        if is_active_drag && response.drag_started() {
            // On the beginning of a drag, save our position so we can
            // calculate the delta
            cx.drag_origin = response.interact_pointer_pos();
        }

        if let Some(origin) = cx.drag_origin {
            // We're in a drag, calculate the drag inetrval
            let current = response.interact_pointer_pos().unwrap();
            let min = origin.x.min(current.x);
            let max = origin.x.max(current.x);

            let start = (min - rect.left()) / rect.width();
            let start = cx.view_interval.lerp(start);
            let stop = (max - rect.left()) / rect.width();
            let stop = cx.view_interval.lerp(stop);

            let interval = Interval::new(start, stop);

            if is_active_drag {
                // Still in drag, draw a rectangle to show the dragged region
                let drag_rect =
                    Rect::from_min_max(Pos2::new(min, rect.min.y), Pos2::new(max, rect.max.y));
                let color = Color32::DARK_GRAY.linear_multiply(0.5);
                ui.painter().rect(drag_rect, 0.0, color, Stroke::NONE);

                drag_interval = Some(interval);
            } else if response.drag_released() {
                // Only set view interval if the drag was a certain amount
                const MIN_DRAG_DISTANCE: f32 = 4.0;
                if max - min > MIN_DRAG_DISTANCE {
                    ProfApp::zoom(cx, interval);
                }

                cx.drag_origin = None;
            }
        }

        // Handle hover detection
        if let Some(hover) = response.hover_pos() {
            let visuals = ui.style().interact_selectable(&response, false);

            // Draw vertical line through cursor
            const RADIUS: f32 = 12.0;
            let top = Pos2::new(hover.x, ui.min_rect().min.y);
            let mid_top = Pos2::new(hover.x, (hover.y - RADIUS).at_least(ui.min_rect().min.y));
            let mid_bottom = Pos2::new(hover.x, (hover.y + RADIUS).at_most(ui.min_rect().max.y));
            let bottom = Pos2::new(hover.x, ui.min_rect().max.y);
            ui.painter().line_segment([top, mid_top], visuals.fg_stroke);
            ui.painter()
                .line_segment([mid_bottom, bottom], visuals.fg_stroke);

            // Show timestamp popup

            const HOVER_PADDING: f32 = 8.0;
            let time = (hover.x - rect.left()) / rect.width();
            let time = cx.view_interval.lerp(time);

            // Hack: This avoids an issue where popups displayed normally are
            // forced to stack, even when an explicit position is
            // requested. Instead we display the popup manually via black magic
            let popup_size = if drag_interval.is_some() { 300.0 } else { 90.0 };
            let mut popup_rect = Rect::from_min_size(
                Pos2::new(top.x + HOVER_PADDING, top.y),
                Vec2::new(popup_size, 100.0),
            );
            // This is a hack to keep the time viewer on the screen when we
            // approach the right edge.
            if popup_rect.right() > ui.min_rect().right() {
                popup_rect = popup_rect
                    .translate(Vec2::new(ui.min_rect().right() - popup_rect.right(), 0.0));
            }
            let mut popup_ui = egui::Ui::new(
                ui.ctx().clone(),
                ui.layer_id(),
                ui.id(),
                popup_rect,
                popup_rect.expand(16.0),
            );
            egui::Frame::popup(ui.style()).show(&mut popup_ui, |ui| {
                if let Some(drag) = drag_interval {
                    ui.label(format!("{drag}"));
                } else {
                    ui.label(format!("t={time}"));
                }
            });

            // ui.show_tooltip_at("timestamp_tooltip", Some(top), format!("t={time}"));
        }
    }
}

impl eframe::App for ProfApp {
    /// Called to save state before shutdown.
    fn save(&mut self, storage: &mut dyn eframe::Storage) {
        eframe::set_value(storage, eframe::APP_KEY, self);
    }

    /// Called each time the UI needs repainting.
    fn update(&mut self, ctx: &egui::Context, _frame: &mut eframe::Frame) {
        let Self {
            windows,
            cx,
            #[cfg(not(target_arch = "wasm32"))]
            last_update,
            ..
        } = self;

        let mut _fps = 0.0;
        #[cfg(not(target_arch = "wasm32"))]
        {
            let now = Instant::now();
            if let Some(last) = last_update {
                _fps = 1.0 / now.duration_since(*last).as_secs_f64();
            }
            *last_update = Some(now);
        }

        #[cfg(not(target_arch = "wasm32"))]
        egui::TopBottomPanel::top("top_panel").show(ctx, |ui| {
            egui::menu::bar(ui, |ui| {
                ui.menu_button("File", |ui| {
                    if ui.button("Quit").clicked() {
                        _frame.close();
                    }
                });
            });
        });

        egui::SidePanel::left("side_panel").show(ctx, |ui| {
            let body = TextStyle::Body.resolve(ui.style()).size;
            let heading = TextStyle::Heading.resolve(ui.style()).size;
            // Just set this on every frame for now
            cx.subheading_size = (heading + body) * 0.5;

            ui.heading("Legion Prof Tech Demo");

            const WIDGET_PADDING: f32 = 8.0;
            ui.add_space(WIDGET_PADDING);

            for window in windows.iter_mut() {
                egui::Frame::group(ui.style()).show(ui, |ui| {
                    ui.set_width(ui.available_width());
                    window.controls(ui, cx);
                });
            }

            if self.extra_source.is_some() && ui.button("Add Another Profile").clicked() {
                let extra = self.extra_source.take().unwrap();
                let mut index = 0;
                if let Some(last) = windows.last() {
                    index = last.index + 1;
                }
                windows.push(Window::new(extra, index));
                let window = windows.last_mut().unwrap();
                cx.total_interval = cx.total_interval.union(window.config.interval);
                ProfApp::zoom(cx, cx.total_interval);
            }

            if ui.button("Reset Zoom Level").clicked() {
                ProfApp::zoom(cx, cx.total_interval);
            }

            egui::Frame::group(ui.style()).show(ui, |ui| {
                ui.set_width(ui.available_width());
                ui.heading("Task Details");
                ui.label("Click on a task to see it displayed here.");
            });

            ui.with_layout(egui::Layout::bottom_up(egui::Align::LEFT), |ui| {
                ui.horizontal(|ui| {
                    ui.spacing_mut().item_spacing.x = 0.0;

                    let debug_color = if cx.debug {
                        ui.visuals().hyperlink_color
                    } else {
                        ui.visuals().text_color()
                    };

                    let button =
                        egui::Button::new(egui::RichText::new("🛠").color(debug_color).size(18.0))
                            .frame(false);
                    if ui
                        .add(button)
                        .on_hover_text(format!(
                            "Toggle debug mode {}",
                            if cx.debug { "off" } else { "on" }
                        ))
                        .clicked()
                    {
                        cx.debug = !cx.debug;
                    }
                    ui.label("powered by ");
                    ui.hyperlink_to("egui", "https://github.com/emilk/egui");
                    ui.label(" and ");
                    ui.hyperlink_to(
                        "eframe",
                        "https://github.com/emilk/egui/tree/master/crates/eframe",
                    );
                    ui.label(".");
                });

                ui.horizontal(|ui| {
                    // swap to dark mode
                    let mut current_theme = if cx.toggle_dark_mode {
                        egui::Visuals::dark()
                    } else {
                        egui::Visuals::light()
                    };

                    current_theme.light_dark_radio_buttons(ui);
                    if current_theme.dark_mode != cx.toggle_dark_mode {
                        cx.toggle_dark_mode = current_theme.dark_mode;
                        ctx.set_visuals(current_theme);
                    }

                    let debug_color = if cx.debug {
                        ui.visuals().hyperlink_color
                    } else {
                        ui.visuals().text_color()
                    };

                    let button =
                        egui::Button::new(egui::RichText::new("🛠").color(debug_color).size(16.0))
                            .frame(false);
                    if ui
                        .add(button)
                        .on_hover_text(format!(
                            "Toggle debug mode {}",
                            if cx.debug { "off" } else { "on" }
                        ))
                        .clicked()
                    {
                        cx.debug = !cx.debug;
                    }
                });

                egui::warn_if_debug_build(ui);

                #[cfg(not(target_arch = "wasm32"))]
                {
                    ui.separator();
                    ui.label(format!("FPS: {_fps:.0}"));
                }
            });
        });

        egui::CentralPanel::default().show(ctx, |ui| {
            // Use body font to figure out how tall to draw rectangles.
            let font_id = TextStyle::Body.resolve(ui.style());
            let row_height = ui.fonts(|f| f.row_height(&font_id));
            // Just set this on every frame for now
            cx.row_height = row_height;

            let mut remaining = windows.len();
            // Only wrap in a frame if more than one profile
            if remaining > 1 {
                for window in windows.iter_mut() {
                    egui::Frame::group(ui.style()).show(ui, |ui| {
                        ui.push_id(window.index, |ui| {
                            ui.set_height(ui.available_height() / (remaining as f32));
                            ui.set_width(ui.available_width());
                            window.content(ui, cx);
                            remaining -= 1;
                        });
                    });
                }
            } else {
                for window in windows.iter_mut() {
                    window.content(ui, cx);
                }
            }

            Self::cursor(ui, cx);
        });

        Self::keyboard(ctx, cx);
    }
}

trait UiExtra {
    fn subheading(&mut self, text: impl Into<egui::RichText>, cx: &Context) -> egui::Response;
    fn show_tooltip(
        &mut self,
        id_source: impl core::hash::Hash,
        rect: &Rect,
        text: impl Into<egui::WidgetText>,
    );
    fn show_tooltip_ui(
        &mut self,
        id_source: impl core::hash::Hash,
        rect: &Rect,
        add_contents: impl FnOnce(&mut egui::Ui),
    );
    fn show_tooltip_at(
        &mut self,
        id_source: impl core::hash::Hash,
        suggested_position: Option<Pos2>,
        text: impl Into<egui::WidgetText>,
    );
}

impl UiExtra for egui::Ui {
    fn subheading(&mut self, text: impl Into<egui::RichText>, cx: &Context) -> egui::Response {
        self.add(egui::Label::new(
            text.into().heading().size(cx.subheading_size),
        ))
    }

    /// This is a method for showing a fast, very responsive
    /// tooltip. The standard hover methods force a delay (presumably
    /// to confirm the mouse has stopped), this bypasses that. Best
    /// used in situations where the user might quickly skim over the
    /// content (e.g., utilization plots).
    fn show_tooltip(
        &mut self,
        id_source: impl core::hash::Hash,
        rect: &Rect,
        text: impl Into<egui::WidgetText>,
    ) {
        self.show_tooltip_ui(id_source, rect, |ui| {
            ui.add(egui::Label::new(text));
        });
    }
    fn show_tooltip_ui(
        &mut self,
        id_source: impl core::hash::Hash,
        rect: &Rect,
        add_contents: impl FnOnce(&mut egui::Ui),
    ) {
        egui::containers::show_tooltip_for(
            self.ctx(),
            self.auto_id_with(id_source),
            rect,
            add_contents,
        );
    }
    fn show_tooltip_at(
        &mut self,
        id_source: impl core::hash::Hash,
        suggested_position: Option<Pos2>,
        text: impl Into<egui::WidgetText>,
    ) {
        egui::containers::show_tooltip_at(
            self.ctx(),
            self.auto_id_with(id_source),
            suggested_position,
            |ui| {
                ui.add(egui::Label::new(text));
            },
        );
    }
}

#[cfg(not(target_arch = "wasm32"))]
pub fn start(data_source: Box<dyn DataSource>, extra_source: Option<Box<dyn DataSource>>) {
    // Log to stdout (if you run with `RUST_LOG=debug`).
    tracing_subscriber::fmt::init();

    let native_options = eframe::NativeOptions::default();
    eframe::run_native(
        "Legion Prof",
        native_options,
        Box::new(|cc| Box::new(ProfApp::new(cc, data_source, extra_source))),
    )
    .expect("failed to start eframe");
}

#[cfg(target_arch = "wasm32")]
pub fn start(data_source: Box<dyn DataSource>, extra_source: Option<Box<dyn DataSource>>) {
    // Make sure panics are logged using `console.error`.
    console_error_panic_hook::set_once();

    // Redirect tracing to console.log and friends:
    tracing_wasm::set_as_global_default();

    let web_options = eframe::WebOptions::default();

    wasm_bindgen_futures::spawn_local(async {
        eframe::start_web(
            "the_canvas_id", // hardcode it
            web_options,
            Box::new(|cc| Box::new(ProfApp::new(cc, data_source, extra_source))),
        )
        .await
        .expect("failed to start eframe");
    });
}<|MERGE_RESOLUTION|>--- conflicted
+++ resolved
@@ -112,15 +112,10 @@
     // only know it when we render slots. So stash it here.
     slot_rect: Option<Rect>,
 
-<<<<<<< HEAD
     toggle_dark_mode: bool,
 
     debug: bool,
     
-=======
-    debug: bool,
-
->>>>>>> f0d4aabf
     zoom_state: ZoomState,
 }
 
@@ -856,10 +851,6 @@
         result.windows.push(Window::new(data_source, 0));
         let window = result.windows.last().unwrap();
         result.cx.total_interval = window.config.interval;
-<<<<<<< HEAD
-        result.cx.view_interval = result.cx.total_interval;
-=======
->>>>>>> a7c21650fb14b2d321a07fff3f4eed8dd28b9034
         result.extra_source = extra_source;
         Self::zoom(&mut result.cx, window.config.interval);
 
