use std::collections::BTreeMap;
#[cfg(not(target_arch = "wasm32"))]
use std::time::Instant;

use egui::{Align2, Color32, NumExt, Pos2, Rect, ScrollArea, Slider, Stroke, TextStyle, Vec2};
use serde::{Deserialize, Serialize};

use crate::data::{
    DataSource, EntryID, EntryInfo, Field, SlotMetaTile, SlotTile, TileID, UtilPoint,
};
use crate::timestamp::Interval;

/// Overview:
///   ProfApp -> Context, Window *
///   Window -> Config, Panel
///   Panel -> Summary, { Panel | Slot } *
///   Summary
///   Slot -> Item *
///
/// Context:
///   * Global configuration state (i.e., for all profiles)
///
/// Window:
///   * One Windows per profile
///   * Owns the ScrollArea (there is only **ONE** ScrollArea)
///   * Handles pan/zoom (there is only **ONE** pan/zoom setting)
///
/// Config:
///   * Window configuration state (i.e., specific to a profile)
///
/// Panel:
///   * One Panel for each level of nesting in the profile (root, node, kind)
///   * Table widget for (nested) cells
///   * Each row contains: label, content
///
/// Summary:
///   * Utilization widget
///
/// Slot:
///   * One Slot for each processor, channel, memory
///   * Viewer widget for items

struct Summary {
    entry_id: EntryID,
    color: Color32,
    utilization: Vec<UtilPoint>,
    last_view_interval: Option<Interval>,
}

struct Slot {
    entry_id: EntryID,
    short_name: String,
    long_name: String,
    expanded: bool,
    max_rows: u64,
    tiles: Vec<SlotTile>,
    tile_metas: BTreeMap<TileID, SlotMetaTile>,
    last_view_interval: Option<Interval>,
}

struct Panel<S: Entry> {
    entry_id: EntryID,
    short_name: String,
    long_name: String,
    expanded: bool,

    summary: Option<Summary>,
    slots: Vec<S>,
}

struct Config {
    // Node selection controls
    min_node: u64,
    max_node: u64,

    // This is just for the local profile
    interval: Interval,

    data_source: Box<dyn DataSource>,
}

struct Window {
    panel: Panel<Panel<Panel<Slot>>>, // nodes -> kind -> proc/chan/mem
    index: u64,
    kinds: Vec<String>,
    config: Config,
}

#[derive(Default, Deserialize, Serialize)]
struct ZoomState {
    levels: Vec<Interval>,
    index: usize,
    zoom_count: u32, // factor out
}

#[derive(Default, Deserialize, Serialize)]
struct Context {
    row_height: f32,

    subheading_size: f32,

    // This is across all profiles
    total_interval: Interval,

    // Visible time range
    view_interval: Interval,

    drag_origin: Option<Pos2>,

    // Hack: We need to track the screenspace rect where slot/summary
    // data gets drawn. This gets used rendering the cursor, but we
    // only know it when we render slots. So stash it here.
    slot_rect: Option<Rect>,

<<<<<<< HEAD
    debug: bool,
=======
    zoom_state: ZoomState,
>>>>>>> a7c21650
}

#[derive(Default, Deserialize, Serialize)]
#[serde(default)] // deserialize missing fields as default value
struct ProfApp {
    #[serde(skip)]
    windows: Vec<Window>,

    #[serde(skip)]
    extra_source: Option<Box<dyn DataSource>>,

    cx: Context,

    #[cfg(not(target_arch = "wasm32"))]
    #[serde(skip)]
    last_update: Option<Instant>,
}

trait Entry {
    fn new(info: &EntryInfo, entry_id: EntryID) -> Self;

    fn entry_id(&self) -> &EntryID;
    fn label_text(&self) -> &str;
    fn hover_text(&self) -> &str;

    fn label(&mut self, ui: &mut egui::Ui, rect: Rect) {
        let response = ui.allocate_rect(
            rect,
            if self.is_expandable() {
                egui::Sense::click()
            } else {
                egui::Sense::hover()
            },
        );

        let style = ui.style();
        let font_id = TextStyle::Body.resolve(style);
        let visuals = if self.is_expandable() {
            style.interact_selectable(&response, false)
        } else {
            *style.noninteractive()
        };

        ui.painter()
            .rect(rect, 0.0, visuals.bg_fill, visuals.bg_stroke);
        ui.painter().text(
            rect.min + style.spacing.item_spacing,
            Align2::LEFT_TOP,
            self.label_text(),
            font_id,
            visuals.text_color(),
        );

        if response.clicked() {
            // This will take effect next frame because we can't redraw this widget now
            self.toggle_expanded();
        } else if response.hovered() {
            response.on_hover_text(self.hover_text());
        }
    }

    fn content(
        &mut self,
        ui: &mut egui::Ui,
        rect: Rect,
        viewport: Rect,
        config: &mut Config,
        cx: &mut Context,
    );

    fn height(&self, config: &Config, cx: &Context) -> f32;

    fn is_expandable(&self) -> bool;

    fn toggle_expanded(&mut self);
}

impl Summary {
    fn clear(&mut self) {
        self.utilization.clear();
    }

    fn inflate(&mut self, config: &mut Config, cx: &Context) {
        let interval = config.interval.intersection(cx.view_interval);
        let tiles = config.data_source.request_tiles(&self.entry_id, interval);
        for tile_id in tiles {
            let tile = config
                .data_source
                .fetch_summary_tile(&self.entry_id, tile_id);
            self.utilization.extend(tile.utilization);
        }
    }
}

impl Entry for Summary {
    fn new(info: &EntryInfo, entry_id: EntryID) -> Self {
        if let EntryInfo::Summary { color } = info {
            Self {
                entry_id,
                color: *color,
                utilization: Vec::new(),
                last_view_interval: None,
            }
        } else {
            unreachable!()
        }
    }

    fn entry_id(&self) -> &EntryID {
        &self.entry_id
    }
    fn label_text(&self) -> &str {
        "avg"
    }
    fn hover_text(&self) -> &str {
        "Utilization Plot of Average Usage Over Time"
    }

    fn content(
        &mut self,
        ui: &mut egui::Ui,
        rect: Rect,
        _viewport: Rect,
        config: &mut Config,
        cx: &mut Context,
    ) {
        cx.slot_rect = Some(rect); // Save slot rect for use later

        const TOOLTIP_RADIUS: f32 = 4.0;
        let response = ui.allocate_rect(rect, egui::Sense::hover());
        let hover_pos = response.hover_pos(); // where is the mouse hovering?

        if self
            .last_view_interval
            .map_or(true, |i| i != cx.view_interval)
        {
            self.clear();
        }
        self.last_view_interval = Some(cx.view_interval);
        if self.utilization.is_empty() {
            self.inflate(config, cx);
        }

        let style = ui.style();
        let visuals = style.interact_selectable(&response, false);
        ui.painter()
            .rect(rect, 0.0, visuals.bg_fill, visuals.bg_stroke);

        let stroke = Stroke::new(visuals.bg_stroke.width, self.color);

        // Conversions to and from screen space coordinates
        let util_to_screen = |util: &UtilPoint| {
            let time = cx.view_interval.unlerp(util.time);
            rect.lerp(Vec2::new(time, 1.0 - util.util))
        };
        let screen_to_util = |screen: Pos2| UtilPoint {
            time: cx
                .view_interval
                .lerp((screen.x - rect.left()) / rect.width()),
            util: 1.0 - (screen.y - rect.top()) / rect.height(),
        };

        // Linear interpolation along the line from p1 to p2
        let interpolate = |p1: Pos2, p2: Pos2, x: f32| {
            let ratio = (x - p1.x) / (p2.x - p1.x);
            Rect::from_min_max(p1, p2).lerp(Vec2::new(ratio, ratio))
        };

        let mut last_util: Option<&UtilPoint> = None;
        let mut last_point: Option<Pos2> = None;
        let mut hover_util = None;
        for util in &self.utilization {
            let mut point = util_to_screen(util);
            if let Some(mut last) = last_point {
                let last_util = last_util.unwrap();
                if cx
                    .view_interval
                    .overlaps(Interval::new(last_util.time, util.time))
                {
                    // Interpolate when out of view
                    if last.x < rect.min.x {
                        last = interpolate(last, point, rect.min.x);
                    }
                    if point.x > rect.max.x {
                        point = interpolate(last, point, rect.max.x);
                    }

                    ui.painter().line_segment([last, point], stroke);

                    if let Some(hover) = hover_pos {
                        if last.x <= hover.x && hover.x < point.x {
                            let interp = interpolate(last, point, hover.x);
                            ui.painter()
                                .circle_stroke(interp, TOOLTIP_RADIUS, visuals.fg_stroke);
                            hover_util = Some(screen_to_util(interp));
                        }
                    }
                }
            }

            last_point = Some(point);
            last_util = Some(util);
        }

        if let Some(util) = hover_util {
            let time = cx.view_interval.unlerp(util.time);
            let util_rect = Rect::from_min_max(
                rect.lerp(Vec2::new(time - 0.05, 0.0)),
                rect.lerp(Vec2::new(time + 0.05, 1.0)),
            );
            ui.show_tooltip(
                "utilization_tooltip",
                &util_rect,
                format!("{:.0}% Utilization", util.util * 100.0),
            );
        }
    }

    fn height(&self, _config: &Config, cx: &Context) -> f32 {
        const ROWS: u64 = 4;
        ROWS as f32 * cx.row_height
    }

    fn is_expandable(&self) -> bool {
        false
    }

    fn toggle_expanded(&mut self) {
        unreachable!();
    }
}

impl Slot {
    fn rows(&self) -> u64 {
        const UNEXPANDED_ROWS: u64 = 2;
        if self.expanded {
            self.max_rows.at_least(UNEXPANDED_ROWS)
        } else {
            UNEXPANDED_ROWS
        }
    }

    fn clear(&mut self) {
        self.tiles.clear();
        self.tile_metas.clear();
    }

    fn inflate(&mut self, config: &mut Config, cx: &Context) {
        let interval = config.interval.intersection(cx.view_interval);
        let tiles = config.data_source.request_tiles(&self.entry_id, interval);
        for tile_id in tiles {
            let tile = config.data_source.fetch_slot_tile(&self.entry_id, tile_id);
            self.tiles.push(tile);
        }
    }

    fn fetch_meta_tile(&mut self, tile_id: TileID, config: &mut Config) -> &mut SlotMetaTile {
        self.tile_metas.entry(tile_id).or_insert_with(|| {
            config
                .data_source
                .fetch_slot_meta_tile(&self.entry_id, tile_id)
        })
    }

    #[allow(clippy::too_many_arguments)]
    fn render_tile(
        &mut self,
        tile_index: usize,
        rows: u64,
        mut hover_pos: Option<Pos2>,
        ui: &mut egui::Ui,
        rect: Rect,
        viewport: Rect,
        config: &mut Config,
        cx: &mut Context,
    ) -> Option<Pos2> {
        // Hack: can't pass this as an argument because it aliases self.
        let tile = &self.tiles[tile_index];
        let tile_id = tile.tile_id;

        if !cx.view_interval.overlaps(tile_id.0) {
            return hover_pos;
        }

        // Track which item, if any, we're interacting with
        let mut interact_item = None;

        for (row, row_items) in tile.items.iter().enumerate() {
            // Need to reverse the rows because we're working in screen space
            let irow = rows - (row as u64) - 1;

            // We want to do this first on rows, so that we can cut the
            // entire row if we don't need it

            // Compute bounds for the whole row
            let row_min = rect.lerp(Vec2::new(0.0, (irow as f32 + 0.05) / rows as f32));
            let row_max = rect.lerp(Vec2::new(1.0, (irow as f32 + 0.95) / rows as f32));

            // Cull if out of bounds
            // Note: need to shift by rect.min to get to viewport space
            if row_max.y - rect.min.y < viewport.min.y {
                break;
            } else if row_min.y - rect.min.y > viewport.max.y {
                continue;
            }

            // Check if mouse is hovering over this row
            let row_rect = Rect::from_min_max(row_min, row_max);
            let row_hover = hover_pos.map_or(false, |h| row_rect.contains(h));

            // Now handle the items
            for (item_idx, item) in row_items.iter().enumerate() {
                if !cx.view_interval.overlaps(item.interval) {
                    continue;
                }

                // Note: the interval is EXCLUSIVE. This turns out to be what
                // we want here, because in screen coordinates interval.stop
                // is the BEGINNING of the interval.stop nanosecond.
                let start = cx.view_interval.unlerp(item.interval.start).at_least(0.0);
                let stop = cx.view_interval.unlerp(item.interval.stop).at_most(1.0);
                let min = rect.lerp(Vec2::new(start, (irow as f32 + 0.05) / rows as f32));
                let max = rect.lerp(Vec2::new(stop, (irow as f32 + 0.95) / rows as f32));

                let item_rect = Rect::from_min_max(min, max);
                if row_hover && hover_pos.map_or(false, |h| item_rect.contains(h)) {
                    hover_pos = None;
                    interact_item = Some((row, item_idx, item_rect, tile_id));
                }
                ui.painter().rect(item_rect, 0.0, item.color, Stroke::NONE);
            }
        }

        if let Some((row, item_idx, item_rect, tile_id)) = interact_item {
            let tile_meta = self.fetch_meta_tile(tile_id, config);
            let item_meta = &tile_meta.items[row][item_idx];
            ui.show_tooltip_ui("task_tooltip", &item_rect, |ui| {
                ui.label(&item_meta.title);
                for (name, field) in &item_meta.fields {
                    match field {
                        Field::I64(value) => {
                            ui.label(format!("{name}: {value}"));
                        }
                        Field::U64(value) => {
                            ui.label(format!("{name}: {value}"));
                        }
                        Field::String(value) => {
                            ui.label(format!("{name}: {value}"));
                        }
                        Field::Interval(value) => {
                            ui.label(format!("{name}: {value}"));
                        }
                        Field::Empty => {
                            ui.label(name);
                        }
                    }
                }
            });
        }

        hover_pos
    }
}

impl Entry for Slot {
    fn new(info: &EntryInfo, entry_id: EntryID) -> Self {
        if let EntryInfo::Slot {
            short_name,
            long_name,
            max_rows,
        } = info
        {
            Self {
                entry_id,
                short_name: short_name.to_owned(),
                long_name: long_name.to_owned(),
                expanded: true,
                max_rows: *max_rows,
                tiles: Vec::new(),
                tile_metas: BTreeMap::new(),
                last_view_interval: None,
            }
        } else {
            unreachable!()
        }
    }

    fn entry_id(&self) -> &EntryID {
        &self.entry_id
    }
    fn label_text(&self) -> &str {
        &self.short_name
    }
    fn hover_text(&self) -> &str {
        &self.long_name
    }

    fn content(
        &mut self,
        ui: &mut egui::Ui,
        rect: Rect,
        viewport: Rect,
        config: &mut Config,
        cx: &mut Context,
    ) {
        cx.slot_rect = Some(rect); // Save slot rect for use later

        let response = ui.allocate_rect(rect, egui::Sense::hover());
        let mut hover_pos = response.hover_pos(); // where is the mouse hovering?

        if self.expanded {
            if self
                .last_view_interval
                .map_or(true, |i| i != cx.view_interval)
            {
                self.clear();
            }
            self.last_view_interval = Some(cx.view_interval);
            if self.tiles.is_empty() {
                self.inflate(config, cx);
            }

            let style = ui.style();
            let visuals = style.interact_selectable(&response, false);
            ui.painter()
                .rect(rect, 0.0, visuals.bg_fill, visuals.bg_stroke);

            let rows = self.rows();
            for tile_index in 0..self.tiles.len() {
                hover_pos =
                    self.render_tile(tile_index, rows, hover_pos, ui, rect, viewport, config, cx);
            }
        }
    }

    fn height(&self, _config: &Config, cx: &Context) -> f32 {
        self.rows() as f32 * cx.row_height
    }

    fn is_expandable(&self) -> bool {
        true
    }

    fn toggle_expanded(&mut self) {
        self.expanded = !self.expanded;
    }
}

impl<S: Entry> Panel<S> {
    fn render<T: Entry>(
        ui: &mut egui::Ui,
        rect: Rect,
        viewport: Rect,
        slot: &mut T,
        y: &mut f32,
        config: &mut Config,
        cx: &mut Context,
    ) -> bool {
        const LABEL_WIDTH: f32 = 60.0;
        const COL_PADDING: f32 = 4.0;
        const ROW_PADDING: f32 = 4.0;

        // Compute the size of this slot
        // This is in screen (i.e., rect) space
        let min_y = *y;
        let max_y = min_y + slot.height(config, cx);
        *y = max_y + ROW_PADDING;

        // Cull if out of bounds
        // Note: need to shift by rect.min to get to viewport space
        if max_y - rect.min.y < viewport.min.y {
            return false;
        } else if min_y - rect.min.y > viewport.max.y {
            return true;
        }

        // Draw label and content
        let label_min = rect.min.x;
        let label_max = (rect.min.x + LABEL_WIDTH).at_most(rect.max.x);
        let content_min = (label_max + COL_PADDING).at_most(rect.max.x);
        let content_max = rect.max.x;

        let label_subrect =
            Rect::from_min_max(Pos2::new(label_min, min_y), Pos2::new(label_max, max_y));
        let content_subrect =
            Rect::from_min_max(Pos2::new(content_min, min_y), Pos2::new(content_max, max_y));

        // Shift viewport up by the amount consumed
        // Invariant: (0, 0) in viewport is rect.min
        //   (i.e., subtracting rect.min gets us from screen space to viewport space)
        // Note: viewport.min is NOT necessarily (0, 0)
        let content_viewport = viewport.translate(Vec2::new(0.0, rect.min.y - min_y));

        slot.content(ui, content_subrect, content_viewport, config, cx);
        slot.label(ui, label_subrect);

        false
    }

    fn is_slot_visible(entry_id: &EntryID, config: &Config) -> bool {
        let index = entry_id.last_slot_index().unwrap();
        entry_id.level() != 1 || (index >= config.min_node && index <= config.max_node)
    }
}

impl<S: Entry> Entry for Panel<S> {
    fn new(info: &EntryInfo, entry_id: EntryID) -> Self {
        if let EntryInfo::Panel {
            short_name,
            long_name,
            summary,
            slots,
        } = info
        {
            let expanded = entry_id.level() != 2;
            let summary = summary
                .as_ref()
                .map(|s| Summary::new(s, entry_id.summary()));
            let slots = slots
                .iter()
                .enumerate()
                .map(|(i, s)| S::new(s, entry_id.child(i as u64)))
                .collect();
            Self {
                entry_id,
                short_name: short_name.to_owned(),
                long_name: long_name.to_owned(),
                expanded,
                summary,
                slots,
            }
        } else {
            unreachable!()
        }
    }

    fn entry_id(&self) -> &EntryID {
        &self.entry_id
    }
    fn label_text(&self) -> &str {
        &self.short_name
    }
    fn hover_text(&self) -> &str {
        &self.long_name
    }

    fn content(
        &mut self,
        ui: &mut egui::Ui,
        rect: Rect,
        viewport: Rect,
        config: &mut Config,
        cx: &mut Context,
    ) {
        let mut y = rect.min.y;
        if let Some(summary) = &mut self.summary {
            Self::render(ui, rect, viewport, summary, &mut y, config, cx);
        }

        if self.expanded {
            for slot in &mut self.slots {
                // Apply visibility settings
                if !Self::is_slot_visible(slot.entry_id(), config) {
                    continue;
                }

                if Self::render(ui, rect, viewport, slot, &mut y, config, cx) {
                    break;
                }
            }
        }
    }

    fn height(&self, config: &Config, cx: &Context) -> f32 {
        const UNEXPANDED_ROWS: u64 = 2;
        const ROW_PADDING: f32 = 4.0;

        let mut total = 0.0;
        let mut rows: i64 = 0;
        if let Some(summary) = &self.summary {
            total += summary.height(config, cx);
            rows += 1;
        } else if !self.expanded {
            // Need some minimum space if this panel has no summary and is collapsed
            total += UNEXPANDED_ROWS as f32 * cx.row_height;
            rows += 1;
        }

        if self.expanded {
            for slot in &self.slots {
                // Apply visibility settings
                if !Self::is_slot_visible(slot.entry_id(), config) {
                    continue;
                }

                total += slot.height(config, cx);
                rows += 1;
            }
        }

        total += (rows - 1).at_least(0) as f32 * ROW_PADDING;

        total
    }

    fn is_expandable(&self) -> bool {
        !self.slots.is_empty()
    }

    fn toggle_expanded(&mut self) {
        self.expanded = !self.expanded;
    }
}

impl Config {
    fn new(mut data_source: Box<dyn DataSource>) -> Self {
        let max_node = data_source.fetch_info().nodes();
        Self {
            min_node: 0,
            max_node,

            interval: data_source.interval(),

            data_source,
        }
    }
}

impl Window {
    fn new(data_source: Box<dyn DataSource>, index: u64) -> Self {
        let mut config = Config::new(data_source);

        Self {
            panel: Panel::new(config.data_source.fetch_info(), EntryID::root()),
            index,
            kinds: config.data_source.fetch_info().kinds(),
            config,
        }
    }

    fn content(&mut self, ui: &mut egui::Ui, cx: &mut Context) {
        ui.heading(format!("Profile {}", self.index));

        ScrollArea::vertical()
            .auto_shrink([false; 2])
            .show_viewport(ui, |ui, viewport| {
                let height = self.panel.height(&self.config, cx);
                ui.set_height(height);
                ui.set_width(ui.available_width());

                let rect = Rect::from_min_size(ui.min_rect().min, viewport.size());

                // Root panel has no label
                self.panel.content(ui, rect, viewport, &mut self.config, cx);
            });
    }

    fn node_selection(&mut self, ui: &mut egui::Ui, cx: &Context) {
        ui.subheading("Node Selection", cx);
        let total = self.panel.slots.len().saturating_sub(1) as u64;
        let min_node = &mut self.config.min_node;
        let max_node = &mut self.config.max_node;
        ui.add(Slider::new(min_node, 0..=total).text("First"));
        if *min_node > *max_node {
            *max_node = *min_node;
        }
        ui.add(Slider::new(max_node, 0..=total).text("Last"));
        if *min_node > *max_node {
            *min_node = *max_node;
        }
    }

    fn expand_collapse(&mut self, ui: &mut egui::Ui, cx: &Context) {
        let mut toggle_all = |label, toggle| {
            for node in &mut self.panel.slots {
                for kind in &mut node.slots {
                    if kind.expanded == toggle && kind.label_text() == label {
                        kind.toggle_expanded();
                    }
                }
            }
        };

        ui.subheading("Expand/Collapse", cx);
        ui.label("Expand by kind:");
        ui.horizontal_wrapped(|ui| {
            for kind in &self.kinds {
                if ui.button(kind).clicked() {
                    toggle_all(kind.to_lowercase(), false);
                }
            }
        });
        ui.label("Collapse by kind:");
        ui.horizontal_wrapped(|ui| {
            for kind in &self.kinds {
                if ui.button(kind).clicked() {
                    toggle_all(kind.to_lowercase(), true);
                }
            }
        });
    }

    fn controls(&mut self, ui: &mut egui::Ui, cx: &Context) {
        const WIDGET_PADDING: f32 = 8.0;
        ui.heading(format!("Profile {}: Controls", self.index));
        ui.add_space(WIDGET_PADDING);
        self.node_selection(ui, cx);
        ui.add_space(WIDGET_PADDING);
        self.expand_collapse(ui, cx);
    }
}

impl ProfApp {
    /// Called once before the first frame.
    pub fn new(
        cc: &eframe::CreationContext<'_>,
        data_source: Box<dyn DataSource>,
        extra_source: Option<Box<dyn DataSource>>,
    ) -> Self {
        // This is also where you can customized the look at feel of egui using
        // `cc.egui_ctx.set_visuals` and `cc.egui_ctx.set_fonts`.

        cc.egui_ctx.set_visuals(egui::Visuals::light());

        // Load previous app state (if any).
        // Note that you must enable the `persistence` feature for this to work.
        let mut result: Self = if let Some(storage) = cc.storage {
            eframe::get_value(storage, eframe::APP_KEY).unwrap_or_default()
        } else {
            Default::default()
        };

        result.windows.clear();
        result.windows.push(Window::new(data_source, 0));
        let window = result.windows.last().unwrap();
        result.cx.total_interval = window.config.interval;
        result.extra_source = extra_source;
        Self::zoom(&mut result.cx, window.config.interval);

        #[cfg(not(target_arch = "wasm32"))]
        {
            result.last_update = Some(Instant::now());
        }

        result
    }

    fn zoom(cx: &mut Context, interval: Interval) {
        if cx.view_interval == interval {
            return;
        }

        cx.view_interval = interval;
        cx.zoom_state.levels.truncate(cx.zoom_state.index + 1);
        cx.zoom_state.levels.push(cx.view_interval);
        cx.zoom_state.index = cx.zoom_state.levels.len() - 1;
        cx.zoom_state.zoom_count = 0;
    }

    fn undo_zoom(cx: &mut Context) {
        if cx.zoom_state.index == 0 {
            return;
        }
        cx.zoom_state.index -= 1;
        cx.view_interval = cx.zoom_state.levels[cx.zoom_state.index];
        cx.zoom_state.zoom_count = 0;
    }

    fn redo_zoom(cx: &mut Context) {
        if cx.zoom_state.index == cx.zoom_state.levels.len() - 1 {
            return;
        }
        cx.zoom_state.index += 1;
        cx.view_interval = cx.zoom_state.levels[cx.zoom_state.index];
        cx.zoom_state.zoom_count = 0;
    }

    fn keyboard(ctx: &egui::Context, cx: &mut Context) {
        // Focus is elsewhere, don't check any keys
        if ctx.memory(|m| m.focus().is_some()) {
            return;
        }

        enum Actions {
            UndoZoom,
            RedoZoom,
            ResetZoom,
            NoAction,
        }
        let action = ctx.input(|i| {
            if i.modifiers.ctrl {
                if i.key_pressed(egui::Key::ArrowLeft) {
                    Actions::UndoZoom
                } else if i.key_pressed(egui::Key::ArrowRight) {
                    Actions::RedoZoom
                } else if i.key_pressed(egui::Key::Num0) {
                    Actions::ResetZoom
                } else {
                    Actions::NoAction
                }
            } else {
                Actions::NoAction
            }
        });
        match action {
            Actions::UndoZoom => ProfApp::undo_zoom(cx),
            Actions::RedoZoom => ProfApp::redo_zoom(cx),
            Actions::ResetZoom => ProfApp::zoom(cx, cx.total_interval),
            Actions::NoAction => {}
        }
    }

    fn cursor(ui: &mut egui::Ui, cx: &mut Context) {
        // Hack: the UI rect we have at this point is not where the
        // timeline is being drawn. So fish out the coordinates we
        // need to draw the correct rect.
        let ui_rect = ui.min_rect();
        let slot_rect = cx.slot_rect.unwrap();
        let rect = Rect::from_min_max(
            Pos2::new(slot_rect.min.x, ui_rect.min.y),
            Pos2::new(slot_rect.max.x, ui_rect.max.y),
        );

        let response = ui.allocate_rect(rect, egui::Sense::drag());

        // Handle drag detection
        let mut drag_interval = None;

        let is_active_drag = response.dragged_by(egui::PointerButton::Primary);
        if is_active_drag && response.drag_started() {
            // On the beginning of a drag, save our position so we can
            // calculate the delta
            cx.drag_origin = response.interact_pointer_pos();
        }

        if let Some(origin) = cx.drag_origin {
            // We're in a drag, calculate the drag inetrval
            let current = response.interact_pointer_pos().unwrap();
            let min = origin.x.min(current.x);
            let max = origin.x.max(current.x);

            let start = (min - rect.left()) / rect.width();
            let start = cx.view_interval.lerp(start);
            let stop = (max - rect.left()) / rect.width();
            let stop = cx.view_interval.lerp(stop);

            let interval = Interval::new(start, stop);

            if is_active_drag {
                // Still in drag, draw a rectangle to show the dragged region
                let drag_rect =
                    Rect::from_min_max(Pos2::new(min, rect.min.y), Pos2::new(max, rect.max.y));
                let color = Color32::DARK_GRAY.linear_multiply(0.5);
                ui.painter().rect(drag_rect, 0.0, color, Stroke::NONE);

                drag_interval = Some(interval);
            } else if response.drag_released() {
                // Only set view interval if the drag was a certain amount
                const MIN_DRAG_DISTANCE: f32 = 4.0;
                if max - min > MIN_DRAG_DISTANCE {
                    ProfApp::zoom(cx, interval);
                }

                cx.drag_origin = None;
            }
        }

        // Handle hover detection
        if let Some(hover) = response.hover_pos() {
            let visuals = ui.style().interact_selectable(&response, false);

            // Draw vertical line through cursor
            const RADIUS: f32 = 12.0;
            let top = Pos2::new(hover.x, ui.min_rect().min.y);
            let mid_top = Pos2::new(hover.x, (hover.y - RADIUS).at_least(ui.min_rect().min.y));
            let mid_bottom = Pos2::new(hover.x, (hover.y + RADIUS).at_most(ui.min_rect().max.y));
            let bottom = Pos2::new(hover.x, ui.min_rect().max.y);
            ui.painter().line_segment([top, mid_top], visuals.fg_stroke);
            ui.painter()
                .line_segment([mid_bottom, bottom], visuals.fg_stroke);

            // Show timestamp popup

            const HOVER_PADDING: f32 = 8.0;
            let time = (hover.x - rect.left()) / rect.width();
            let time = cx.view_interval.lerp(time);

            // Hack: This avoids an issue where popups displayed normally are
            // forced to stack, even when an explicit position is
            // requested. Instead we display the popup manually via black magic
            let popup_size = if drag_interval.is_some() { 300.0 } else { 90.0 };
            let mut popup_rect = Rect::from_min_size(
                Pos2::new(top.x + HOVER_PADDING, top.y),
                Vec2::new(popup_size, 100.0),
            );
            // This is a hack to keep the time viewer on the screen when we
            // approach the right edge.
            if popup_rect.right() > ui.min_rect().right() {
                popup_rect = popup_rect
                    .translate(Vec2::new(ui.min_rect().right() - popup_rect.right(), 0.0));
            }
            let mut popup_ui = egui::Ui::new(
                ui.ctx().clone(),
                ui.layer_id(),
                ui.id(),
                popup_rect,
                popup_rect.expand(16.0),
            );
            egui::Frame::popup(ui.style()).show(&mut popup_ui, |ui| {
                if let Some(drag) = drag_interval {
                    ui.label(format!("{drag}"));
                } else {
                    ui.label(format!("t={time}"));
                }
            });

            // ui.show_tooltip_at("timestamp_tooltip", Some(top), format!("t={time}"));
        }
    }
}

impl eframe::App for ProfApp {
    /// Called to save state before shutdown.
    fn save(&mut self, storage: &mut dyn eframe::Storage) {
        eframe::set_value(storage, eframe::APP_KEY, self);
    }

    /// Called each time the UI needs repainting.
    fn update(&mut self, ctx: &egui::Context, _frame: &mut eframe::Frame) {
        let Self {
            windows,
            cx,
            #[cfg(not(target_arch = "wasm32"))]
            last_update,
            ..
        } = self;

        let mut _fps = 0.0;
        #[cfg(not(target_arch = "wasm32"))]
        {
            let now = Instant::now();
            if let Some(last) = last_update {
                _fps = 1.0 / now.duration_since(*last).as_secs_f64();
            }
            *last_update = Some(now);
        }

        #[cfg(not(target_arch = "wasm32"))]
        egui::TopBottomPanel::top("top_panel").show(ctx, |ui| {
            egui::menu::bar(ui, |ui| {
                ui.menu_button("File", |ui| {
                    if ui.button("Quit").clicked() {
                        _frame.close();
                    }
                });
            });
        });

        egui::SidePanel::left("side_panel").show(ctx, |ui| {
            let body = TextStyle::Body.resolve(ui.style()).size;
            let heading = TextStyle::Heading.resolve(ui.style()).size;
            // Just set this on every frame for now
            cx.subheading_size = (heading + body) * 0.5;

            ui.heading("Legion Prof Tech Demo");

            const WIDGET_PADDING: f32 = 8.0;
            ui.add_space(WIDGET_PADDING);

            for window in windows.iter_mut() {
                egui::Frame::group(ui.style()).show(ui, |ui| {
                    ui.set_width(ui.available_width());
                    window.controls(ui, cx);
                });
            }

            if self.extra_source.is_some() && ui.button("Add Another Profile").clicked() {
                let extra = self.extra_source.take().unwrap();
                let mut index = 0;
                if let Some(last) = windows.last() {
                    index = last.index + 1;
                }
                windows.push(Window::new(extra, index));
                let window = windows.last_mut().unwrap();
                cx.total_interval = cx.total_interval.union(window.config.interval);
                ProfApp::zoom(cx, cx.total_interval);
            }

            if ui.button("Reset Zoom Level").clicked() {
                ProfApp::zoom(cx, cx.total_interval);
            }

            egui::Frame::group(ui.style()).show(ui, |ui| {
                ui.set_width(ui.available_width());
                ui.heading("Task Details");
                ui.label("Click on a task to see it displayed here.");
            });

            ui.with_layout(egui::Layout::bottom_up(egui::Align::LEFT), |ui| {
                ui.horizontal(|ui| {
                    ui.spacing_mut().item_spacing.x = 0.0;

                    let debug_color = if cx.debug {
                        ui.visuals().hyperlink_color
                    } else {
                        ui.visuals().text_color()
                    };

                    let button =
                        egui::Button::new(egui::RichText::new("🛠").color(debug_color).size(18.0))
                            .frame(false);
                    if ui
                        .add(button)
                        .on_hover_text(format!(
                            "Toggle debug mode {}",
                            if cx.debug { "off" } else { "on" }
                        ))
                        .clicked()
                    {
                        cx.debug = !cx.debug;
                    }
                    ui.label("powered by ");
                    ui.hyperlink_to("egui", "https://github.com/emilk/egui");
                    ui.label(" and ");
                    ui.hyperlink_to(
                        "eframe",
                        "https://github.com/emilk/egui/tree/master/crates/eframe",
                    );
                    ui.label(".");
                });

                egui::warn_if_debug_build(ui);

                #[cfg(not(target_arch = "wasm32"))]
                {
                    ui.separator();
                    ui.label(format!("FPS: {_fps:.0}"));
                }
            });
        });

        egui::CentralPanel::default().show(ctx, |ui| {
            // Use body font to figure out how tall to draw rectangles.
            let font_id = TextStyle::Body.resolve(ui.style());
            let row_height = ui.fonts(|f| f.row_height(&font_id));
            // Just set this on every frame for now
            cx.row_height = row_height;

            let mut remaining = windows.len();
            // Only wrap in a frame if more than one profile
            if remaining > 1 {
                for window in windows.iter_mut() {
                    egui::Frame::group(ui.style()).show(ui, |ui| {
                        ui.push_id(window.index, |ui| {
                            ui.set_height(ui.available_height() / (remaining as f32));
                            ui.set_width(ui.available_width());
                            window.content(ui, cx);
                            remaining -= 1;
                        });
                    });
                }
            } else {
                for window in windows.iter_mut() {
                    window.content(ui, cx);
                }
            }

            Self::cursor(ui, cx);
        });

        Self::keyboard(ctx, cx);
    }
}

trait UiExtra {
    fn subheading(&mut self, text: impl Into<egui::RichText>, cx: &Context) -> egui::Response;
    fn show_tooltip(
        &mut self,
        id_source: impl core::hash::Hash,
        rect: &Rect,
        text: impl Into<egui::WidgetText>,
    );
    fn show_tooltip_ui(
        &mut self,
        id_source: impl core::hash::Hash,
        rect: &Rect,
        add_contents: impl FnOnce(&mut egui::Ui),
    );
    fn show_tooltip_at(
        &mut self,
        id_source: impl core::hash::Hash,
        suggested_position: Option<Pos2>,
        text: impl Into<egui::WidgetText>,
    );
}

impl UiExtra for egui::Ui {
    fn subheading(&mut self, text: impl Into<egui::RichText>, cx: &Context) -> egui::Response {
        self.add(egui::Label::new(
            text.into().heading().size(cx.subheading_size),
        ))
    }

    /// This is a method for showing a fast, very responsive
    /// tooltip. The standard hover methods force a delay (presumably
    /// to confirm the mouse has stopped), this bypasses that. Best
    /// used in situations where the user might quickly skim over the
    /// content (e.g., utilization plots).
    fn show_tooltip(
        &mut self,
        id_source: impl core::hash::Hash,
        rect: &Rect,
        text: impl Into<egui::WidgetText>,
    ) {
        self.show_tooltip_ui(id_source, rect, |ui| {
            ui.add(egui::Label::new(text));
        });
    }
    fn show_tooltip_ui(
        &mut self,
        id_source: impl core::hash::Hash,
        rect: &Rect,
        add_contents: impl FnOnce(&mut egui::Ui),
    ) {
        egui::containers::show_tooltip_for(
            self.ctx(),
            self.auto_id_with(id_source),
            rect,
            add_contents,
        );
    }
    fn show_tooltip_at(
        &mut self,
        id_source: impl core::hash::Hash,
        suggested_position: Option<Pos2>,
        text: impl Into<egui::WidgetText>,
    ) {
        egui::containers::show_tooltip_at(
            self.ctx(),
            self.auto_id_with(id_source),
            suggested_position,
            |ui| {
                ui.add(egui::Label::new(text));
            },
        );
    }
}

#[cfg(not(target_arch = "wasm32"))]
pub fn start(data_source: Box<dyn DataSource>, extra_source: Option<Box<dyn DataSource>>) {
    // Log to stdout (if you run with `RUST_LOG=debug`).
    tracing_subscriber::fmt::init();

    let native_options = eframe::NativeOptions::default();
    eframe::run_native(
        "Legion Prof",
        native_options,
        Box::new(|cc| Box::new(ProfApp::new(cc, data_source, extra_source))),
    )
    .expect("failed to start eframe");
}

#[cfg(target_arch = "wasm32")]
pub fn start(data_source: Box<dyn DataSource>, extra_source: Option<Box<dyn DataSource>>) {
    // Make sure panics are logged using `console.error`.
    console_error_panic_hook::set_once();

    // Redirect tracing to console.log and friends:
    tracing_wasm::set_as_global_default();

    let web_options = eframe::WebOptions::default();

    wasm_bindgen_futures::spawn_local(async {
        eframe::start_web(
            "the_canvas_id", // hardcode it
            web_options,
            Box::new(|cc| Box::new(ProfApp::new(cc, data_source, extra_source))),
        )
        .await
        .expect("failed to start eframe");
    });
}<|MERGE_RESOLUTION|>--- conflicted
+++ resolved
@@ -112,11 +112,9 @@
     // only know it when we render slots. So stash it here.
     slot_rect: Option<Rect>,
 
-<<<<<<< HEAD
     debug: bool,
-=======
+
     zoom_state: ZoomState,
->>>>>>> a7c21650
 }
 
 #[derive(Default, Deserialize, Serialize)]
